// @flow

import EventEmitter from 'events';
import { LOCAL_STORAGE_RELOAD_AND_PROFILE_KEY, __DEBUG__ } from '../constants';
import { hideOverlay, showOverlay } from './views/Highlighter';

import type { RendererID, RendererInterface } from './types';
import type { Bridge } from '../types';

const debug = (methodName, ...args) => {
  if (__DEBUG__) {
    console.log(
      `%cAgent %c${methodName}`,
      'color: purple; font-weight: bold;',
      'font-weight: bold;',
      ...args
    );
  }
};

type InspectSelectParams = {|
  id: number,
  rendererID: number,
|};

type OverrideHookParams = {|
  id: number,
  hookID: number,
  path: Array<string | number>,
  rendererID: number,
  value: any,
|};

type SetInParams = {|
  id: number,
  path: Array<string | number>,
  rendererID: number,
  value: any,
|};

type OverrideSuspenseParams = {|
  id: number,
  rendererID: number,
  forceFallback: boolean,
|};

export default class Agent extends EventEmitter {
  _bridge: Bridge = ((null: any): Bridge);
  _isProfiling: boolean = false;
  _rendererInterfaces: { [key: RendererID]: RendererInterface } = {};

  _selectFiberInterval: null | IntervalID;
  _lastInspectedNode: null | HTMLElement;

  constructor() {
    super();

    if (localStorage.getItem(LOCAL_STORAGE_RELOAD_AND_PROFILE_KEY) === 'true') {
      this._isProfiling = true;

      localStorage.removeItem(LOCAL_STORAGE_RELOAD_AND_PROFILE_KEY);
    }
  }

  addBridge(bridge: Bridge) {
    this._bridge = bridge;

    bridge.addListener('captureScreenshot', this.captureScreenshot);
    bridge.addListener(
      'clearHighlightedElementInDOM',
      this.clearHighlightedElementInDOM
    );
    bridge.addListener('exportProfilingSummary', this.exportProfilingSummary);
    bridge.addListener('getCommitDetails', this.getCommitDetails);
    bridge.addListener('getFiberCommits', this.getFiberCommits);
    bridge.addListener('getInteractions', this.getInteractions);
    bridge.addListener('getProfilingStatus', this.getProfilingStatus);
    bridge.addListener('getProfilingSummary', this.getProfilingSummary);
    bridge.addListener('highlightElementInDOM', this.highlightElementInDOM);
    bridge.addListener('inspectElement', this.inspectElement);
    bridge.addListener('logElementToConsole', this.logElementToConsole);
    bridge.addListener('overrideContext', this.overrideContext);
    bridge.addListener('overrideHookState', this.overrideHookState);
    bridge.addListener('overrideProps', this.overrideProps);
    bridge.addListener('overrideState', this.overrideState);
    bridge.addListener('overrideSuspense', this.overrideSuspense);
    bridge.addListener('reloadAndProfile', this.reloadAndProfile);
    bridge.addListener('screenshotCaptured', this.screenshotCaptured);
    bridge.addListener('selectElement', this.selectElement);
    bridge.addListener('startInspectingDOM', this.startInspectingDOM);
    bridge.addListener('startProfiling', this.startProfiling);
    bridge.addListener('stopInspectingDOM', this.stopInspectingDOM);
    bridge.addListener('stopProfiling', this.stopProfiling);
    bridge.addListener('shutdown', this.shutdown);
    bridge.addListener('viewElementSource', this.viewElementSource);

    if (this._isProfiling) {
      this._bridge.send('profilingStatus', true);
    }
  }

  captureScreenshot = ({ commitIndex }: { commitIndex: number }) => {
    this._bridge.send('captureScreenshot', { commitIndex });
  };

  getIDForNode(node: Object): number | null {
    for (let rendererID in this._rendererInterfaces) {
      // A renderer will throw if it can't find a fiber for the specified node.
      try {
        const renderer = ((this._rendererInterfaces[
          (rendererID: any)
        ]: any): RendererInterface);
        return renderer.getFiberIDFromNative(node, true);
      } catch (e) {}
    }
    return null;
  }

  exportProfilingSummary = ({
    profilingOperations,
    profilingSnapshot,
    rendererID,
    rootID,
  }: {
    profilingOperations: Array<any>,
    profilingSnapshot: Array<any>,
    rendererID: number,
    rootID: number,
  }) => {
    const renderer = this._rendererInterfaces[rendererID];
    if (renderer == null) {
      console.warn(`Invalid renderer id "${rendererID}"`);
    } else {
      const rendererData = renderer.getProfilingDataForDownload(rootID);
      this._bridge.send('exportFile', {
        contents: JSON.stringify(
          {
            ...rendererData,
            profilingOperations,
            profilingSnapshot,
          },
          null,
          2
        ),
        filename: 'profile-data.json',
      });
    }
  };

  getCommitDetails = ({
    commitIndex,
    rendererID,
    rootID,
  }: {
    commitIndex: number,
    rendererID: number,
    rootID: number,
  }) => {
    const renderer = this._rendererInterfaces[rendererID];
    if (renderer == null) {
      console.warn(`Invalid renderer id "${rendererID}"`);
    } else {
      this._bridge.send(
        'commitDetails',
        renderer.getCommitDetails(rootID, commitIndex)
      );
    }
  };

  getFiberCommits = ({
    fiberID,
    rendererID,
    rootID,
  }: {
    fiberID: number,
    rendererID: number,
    rootID: number,
  }) => {
    const renderer = this._rendererInterfaces[rendererID];
    if (renderer == null) {
      console.warn(`Invalid renderer id "${rendererID}"`);
    } else {
      this._bridge.send(
        'fiberCommits',
        renderer.getFiberCommits(rootID, fiberID)
      );
    }
  };

  getInteractions = ({
    rendererID,
    rootID,
  }: {
    rendererID: number,
    rootID: number,
  }) => {
    const renderer = this._rendererInterfaces[rendererID];
    if (renderer == null) {
      console.warn(`Invalid renderer id "${rendererID}"`);
    } else {
      this._bridge.send('interactions', renderer.getInteractions(rootID));
    }
  };

  getProfilingStatus = () => {
    this._bridge.send('profilingStatus', this._isProfiling);
  };

  getProfilingSummary = ({
    rendererID,
    rootID,
  }: {
    rendererID: number,
    rootID: number,
  }) => {
    const renderer = this._rendererInterfaces[rendererID];
    if (renderer == null) {
      console.warn(`Invalid renderer id "${rendererID}"`);
    } else {
      this._bridge.send(
        'profilingSummary',
        renderer.getProfilingSummary(rootID)
      );
    }
  };

  clearHighlightedElementInDOM = () => {
    hideOverlay();
  };

  highlightElementInDOM = ({
    displayName,
    hideAfterTimeout,
    id,
    rendererID,
    scrollIntoView,
  }: {
    displayName: string,
    hideAfterTimeout: boolean,
    id: number,
    rendererID: number,
    scrollIntoView: boolean,
  }) => {
    const renderer = this._rendererInterfaces[rendererID];
    if (renderer == null) {
      console.warn(`Invalid renderer id "${rendererID}" for element "${id}"`);
    }

    let node: HTMLElement | null = null;
    if (renderer !== null) {
      node = ((renderer.findNativeByFiberID(id): any): HTMLElement);
    }

    if (node != null) {
      if (scrollIntoView && typeof node.scrollIntoView === 'function') {
        // If the node isn't visible show it before highlighting it.
        // We may want to reconsider this; it might be a little disruptive.
        node.scrollIntoView({ block: 'nearest', inline: 'nearest' });
      }
      showOverlay(((node: any): HTMLElement), displayName, hideAfterTimeout);
    } else {
      hideOverlay();
    }
  };

  inspectElement = ({ id, rendererID }: InspectSelectParams) => {
    const renderer = this._rendererInterfaces[rendererID];
    if (renderer == null) {
      console.warn(`Invalid renderer id "${rendererID}" for element "${id}"`);
    } else {
      this._bridge.send('inspectedElement', renderer.inspectElement(id));
    }
  };

  logElementToConsole = ({ id, rendererID }: InspectSelectParams) => {
    const renderer = this._rendererInterfaces[rendererID];
    if (renderer == null) {
      console.warn(`Invalid renderer id "${rendererID}" for element "${id}"`);
    } else {
      renderer.logElementToConsole(id);
    }
  };

  reloadAndProfile = () => {
    localStorage.setItem(LOCAL_STORAGE_RELOAD_AND_PROFILE_KEY, 'true');

    // This code path should only be hit if the shell has explicitly told the Store that it supports profiling.
    // In that case, the shell must also listen for this specific message to know when it needs to reload the app.
    // The agent can't do this in a way that is renderer agnostic.
    this._bridge.send('reloadAppForProfiling');
  };

  screenshotCaptured = ({
    commitIndex,
    dataURL,
  }: {|
    commitIndex: number,
    dataURL: string,
  |}) => {
    this._bridge.send('screenshotCaptured', { commitIndex, dataURL });
  };

  selectElement = ({ id, rendererID }: InspectSelectParams) => {
    const renderer = this._rendererInterfaces[rendererID];
    if (renderer == null) {
      console.warn(`Invalid renderer id "${rendererID}" for element "${id}"`);
    } else {
      this._bridge.send('selectElement', renderer.selectElement(id));
    }
  };

  overrideContext = ({ id, path, rendererID, value }: SetInParams) => {
    const renderer = this._rendererInterfaces[rendererID];
    if (renderer == null) {
      console.warn(`Invalid renderer id "${rendererID}" for element "${id}"`);
    } else {
      renderer.setInContext(id, path, value);
    }
  };

  overrideHookState = ({
    id,
    hookID,
    path,
    rendererID,
    value,
  }: OverrideHookParams) => {
    const renderer = this._rendererInterfaces[rendererID];
    if (renderer == null) {
      console.warn(`Invalid renderer id "${rendererID}" for element "${id}"`);
    } else {
      renderer.setInHook(id, hookID, path, value);
    }
  };

  overrideProps = ({ id, path, rendererID, value }: SetInParams) => {
    const renderer = this._rendererInterfaces[rendererID];
    if (renderer == null) {
      console.warn(`Invalid renderer id "${rendererID}" for element "${id}"`);
    } else {
      renderer.setInProps(id, path, value);
    }
  };

  overrideState = ({ id, path, rendererID, value }: SetInParams) => {
    const renderer = this._rendererInterfaces[rendererID];
    if (renderer == null) {
      console.warn(`Invalid renderer id "${rendererID}" for element "${id}"`);
    } else {
      renderer.setInState(id, path, value);
    }
  };

  overrideSuspense = ({
    id,
    rendererID,
    forceFallback,
  }: OverrideSuspenseParams) => {
    const renderer = this._rendererInterfaces[rendererID];
    if (renderer == null) {
      console.warn(`Invalid renderer id "${rendererID}" for element "${id}"`);
    } else {
      renderer.overrideSuspense(id, forceFallback);
    }
  };

  setRendererInterface(
    rendererID: RendererID,
    rendererInterface: RendererInterface
  ) {
    this._rendererInterfaces[rendererID] = rendererInterface;

    if (this._isProfiling) {
      rendererInterface.startProfiling();
    }
  }

  shutdown = () => {
    this.emit('shutdown');
  };

  startInspectingDOM = () => {
    window.addEventListener('click', this._onClick, true);
    window.addEventListener('mousedown', this._onMouseDown, true);
    window.addEventListener('mouseup', this._onMouseUp, true);
    window.addEventListener('mouseover', this._onMouseOver, true);
    this._selectFiberInterval = setInterval(
      this._selectFiberForLastInspectedNode,
      200
    );
  };

  startProfiling = () => {
    this._isProfiling = true;
    for (let rendererID in this._rendererInterfaces) {
      const renderer = ((this._rendererInterfaces[
        (rendererID: any)
      ]: any): RendererInterface);
      renderer.startProfiling();
    }
    this._bridge.send('profilingStatus', this._isProfiling);
  };

  stopInspectingDOM = () => {
    hideOverlay();

    window.removeEventListener('click', this._onClick, true);
    window.removeEventListener('mousedown', this._onMouseDown, true);
    window.removeEventListener('mouseup', this._onMouseUp, true);
    window.removeEventListener('mouseover', this._onMouseOver, true);

    this._selectFiberForLastInspectedNode();
    clearInterval(this._selectFiberInterval);
    this._selectFiberInterval = null;
    this._lastInspectedNode = null;
  };

  stopProfiling = () => {
    this._isProfiling = false;
    for (let rendererID in this._rendererInterfaces) {
      const renderer = ((this._rendererInterfaces[
        (rendererID: any)
      ]: any): RendererInterface);
      renderer.stopProfiling();
    }
    this._bridge.send('profilingStatus', this._isProfiling);
  };

  viewElementSource = ({ id, rendererID }: InspectSelectParams) => {
    const renderer = this._rendererInterfaces[rendererID];
    if (renderer == null) {
      console.warn(`Invalid renderer id "${rendererID}" for element "${id}"`);
    } else {
      renderer.prepareViewElementSource(id);
    }
  };

  onHookOperations = (operations: Uint32Array) => {
    if (__DEBUG__) {
      debug('onHookOperations', operations);
    }

    // TODO:
    // The chrome.runtime does not currently support transferables; it forces JSON serialization.
    // See bug https://bugs.chromium.org/p/chromium/issues/detail?id=927134
    //
    // Regarding transferables, the postMessage doc states:
    // If the ownership of an object is transferred, it becomes unusable (neutered)
    // in the context it was sent from and becomes available only to the worker it was sent to.
    //
    // Even though Chrome is eventually JSON serializing the array buffer,
    // using the transferable approach also sometimes causes it to throw:
    //   DOMException: Failed to execute 'postMessage' on 'Window': ArrayBuffer at index 0 is already neutered.
    //
    // See bug https://github.com/bvaughn/react-devtools-experimental/issues/25
    //
    // The Store has a fallback in place that parses the message as JSON if the type isn't an array.
    // For now the simplest fix seems to be to not transfer the array.
    // This will negatively impact performance on Firefox so it's unfortunate,
    // but until we're able to fix the Chrome error mentioned above, it seems necessary.
    //
    // this._bridge.send('operations', operations, [operations.buffer]);
    this._bridge.send('operations', operations);
  };

  _onClick = (event: MouseEvent) => {
    event.preventDefault();
    event.stopPropagation();

    this.stopInspectingDOM();
    this._bridge.send('stopInspectingDOM');
  };

  _onMouseDown = (event: MouseEvent) => {
    event.preventDefault();
    event.stopPropagation();

    const target = ((event.target: any): HTMLElement);
    this._lastInspectedNode = target;
  };

  // While we don't do anything here, this makes choosing
  // the inspected element less invasive and less likely
  // to dismiss e.g. a context menu.
  _onMouseUp = (event: MouseEvent) => {
    event.preventDefault();
    event.stopPropagation();
  };

  _onMouseOver = (event: MouseEvent) => {
    event.preventDefault();
    event.stopPropagation();

    const target = ((event.target: any): HTMLElement);
    // Don't pass the name explicitly.
    // It will be inferred from DOM tag and Fiber owner.
<<<<<<< HEAD
    showOverlay(target);
    this._lastInspectedNode = target;
  };

  _selectFiberForLastInspectedNode = () => {
    const node = this._lastInspectedNode;
    if (node !== null) {
      const id = this.getIDForNode(node);
      if (id !== null) {
        this._bridge.send('selectFiber', id);
      }
    }
=======
    showOverlay(target, null, false);
>>>>>>> 44ecff31
  };
}<|MERGE_RESOLUTION|>--- conflicted
+++ resolved
@@ -494,8 +494,7 @@
     const target = ((event.target: any): HTMLElement);
     // Don't pass the name explicitly.
     // It will be inferred from DOM tag and Fiber owner.
-<<<<<<< HEAD
-    showOverlay(target);
+    showOverlay(target, null, false);
     this._lastInspectedNode = target;
   };
 
@@ -507,8 +506,5 @@
         this._bridge.send('selectFiber', id);
       }
     }
-=======
-    showOverlay(target, null, false);
->>>>>>> 44ecff31
   };
 }